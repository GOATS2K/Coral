using Coral.Configuration;
using Coral.Database;
using Coral.Database.Models;
using Coral.Events;
using Coral.TestProviders;
using Microsoft.EntityFrameworkCore;
using Microsoft.Extensions.Logging;
using NSubstitute;
using Xunit;

namespace Coral.Services.Tests;

public class IndexerServiceTests : IDisposable
{
    private readonly IIndexerService _indexerService;
    private readonly CoralDbContext _testDatabase;

    public IndexerServiceTests()
    {
        var testDatabase = new TestDatabase();
        var searchLogger = Substitute.For<ILogger<SearchService>>();
        var indexerLogger = Substitute.For<ILogger<IndexerService>>();
        var artworkLogger = Substitute.For<ILogger<ArtworkService>>();
<<<<<<< HEAD
        var paginationService = new PaginationService(testDatabase.Mapper, testDatabase.Context);
        var searchService = new SearchService(testDatabase.Mapper, testDatabase.Context, searchLogger, paginationService);
        var artworkService = new ArtworkService(testDatabase.Context, artworkLogger, testDatabase.Mapper);
=======
        var paginationService = Substitute.For<IPaginationService>();
        var searchService = new SearchService(testDatabase.Mapper, testDatabase.Context, searchLogger, paginationService);
        var artworkService = new ArtworkService(testDatabase.Context, artworkLogger, testDatabase.Mapper);
        var eventEmitter = new MusicLibraryRegisteredEventEmitter();
>>>>>>> df080eb9

        _testDatabase = testDatabase.Context;
        _indexerService = new IndexerService(testDatabase.Context, searchService, indexerLogger, artworkService, eventEmitter, testDatabase.Mapper);
    }
    public void Dispose()
    {
        CleanUpArtwork();
        CleanUpTempLibraries();
        _testDatabase.Dispose();
    }

    private void CleanUpTempLibraries()
    {
        var libraries = _testDatabase.MusicLibraries
            .Where(l => l.LibraryPath != "");
        foreach (var library in libraries)
        {
            if (!Guid.TryParse(Path.GetFileName(library.LibraryPath), out _)) continue;
            var directory = new DirectoryInfo(library.LibraryPath);
            foreach (var file in directory.EnumerateFiles("*.*", SearchOption.AllDirectories))
            {
                file.Delete();
            }
            foreach (var directoryInLibrary in directory.EnumerateDirectories("*.*", SearchOption.AllDirectories))
            {
                directoryInLibrary.Delete();
            }
            directory.Delete();
        }
    }

    private void CleanUpArtwork()
    {
        var indexedArtwork = _testDatabase.Artworks
            .Where(a => a.Path.StartsWith(ApplicationConfiguration.Thumbnails)
                        || a.Path.StartsWith(ApplicationConfiguration.ExtractedArtwork))
            .Select(a => a.Path);

        foreach (var artworkPath in indexedArtwork)
        {
            var directory = new DirectoryInfo(artworkPath).Parent;
            File.Delete(artworkPath);
            if (!directory!.GetFiles().Any())
            {
                directory.Delete();
            }
        }
    }

    [Fact]
    public void EnsureTestFilesExist()
    {
        var contentDir = new DirectoryInfo(TestDataRepository.ContentDirectory);
        var testAlbums = contentDir.EnumerateDirectories("*", SearchOption.TopDirectoryOnly);
        Assert.True(contentDir.Exists);
        Assert.NotEmpty(testAlbums);
    }

    [Fact]
    public async Task ReadDirectory_MixedAlbums_CreatesTwoAlbums()
    {
        // arrange

        // act
        await _indexerService.ScanLibrary(TestDataRepository.MixedAlbumTags);

        // assert
        var jupiter = await _testDatabase.ArtistsWithRoles.Include(a => a.Albums).FirstAsync(a => a.Artist.Name == "Jupiter" && a.Role == ArtistRole.Main);
        var neptune = await _testDatabase.ArtistsWithRoles.Include(a => a.Albums).FirstAsync(a => a.Artist.Name == "Neptune" && a.Role == ArtistRole.Main);

        Assert.NotEmpty(jupiter.Albums);
        Assert.NotEmpty(neptune.Albums);

        Assert.Single(jupiter.Albums);
        Assert.Single(neptune.Albums);
    }

    [Fact]
    public async Task ReadDirectory_NeptuneDiscovery_IndexesEmbeddedArtwork()
    {
        // arrange

        // act
        await _indexerService.ScanLibrary(TestDataRepository.NeptuneDiscovery);

        // assert
        var album = await _testDatabase.Albums.Include(a => a.Artworks).FirstOrDefaultAsync(a => a.Name == "Discovery");
        Assert.NotNull(album);

        var originalArtwork = album.Artworks.FirstOrDefault(a => a.Size == ArtworkSize.Original);
        Assert.Equal(480, originalArtwork?.Height);
        Assert.Equal(480, originalArtwork?.Width);
        Assert.Equal(3, album.Artworks.Count);
    }

    [Fact]
    public async Task ReadDirectory_JupiterMoons_CreatesValidMetadata()
    {
        // arrange

        // act
        await _indexerService.ScanLibrary(TestDataRepository.JupiterMoons);

        // assert
        var jupiter = _testDatabase.Artists.Where(a => a.Name == "Jupiter").ToList();
        var moonsAlbum = _testDatabase.Albums
            .Include(a => a.Tracks)
            .ThenInclude(a => a.Genre)
            .Include(a => a.Artists)
            .FirstOrDefault(a => a.Name == "Moons");
        Assert.NotNull(moonsAlbum);

        Assert.Single(jupiter);
        Assert.Equal(3, moonsAlbum.Tracks.Count);

        var metisTrack = moonsAlbum.Tracks.Single(t => t.Title == "Metis");
        Assert.Equal(1, metisTrack.TrackNumber);
        Assert.Equal("Noise", metisTrack.Genre?.Name);
        Assert.Equal("this has a comment", metisTrack.Comment);
    }

    [Fact]
    public async Task ReadDirectory_MissingMetadata_IndexesOK()
    {
        // arrange
        var directoryName = new DirectoryInfo(TestDataRepository.GetTestFolder("Mars - Moons - FLAC [missing metadata]")).Name;

        // act
        await _indexerService.ScanLibrary(TestDataRepository.MarsMissingMetadata);

        // assert
        var marsArtist = await _testDatabase.Artists.FirstOrDefaultAsync(a => a.Name == "Mars");
        var unknownArtist = await _testDatabase.Artists.FirstOrDefaultAsync(a => a.Name == "Unknown Artist");

        // take the Android approach and name the albums with no album tag the same as the folder they're in
        var albumList = await _testDatabase.Albums
            .Include(a => a.Tracks)
            .ThenInclude(a => a.Genre)
            .Include(a => a.Artists)
            .Where(a => a.Name == directoryName).ToListAsync();

        // ensure only one album was created for both tracks
        Assert.Single(albumList);
        // ensure the album has both tracks
        var album = albumList.Single();
        Assert.Equal(2, album.Tracks.Count());

        Assert.NotNull(albumList);
        Assert.NotNull(marsArtist);
        Assert.NotNull(unknownArtist);
    }

    [Fact]
    public async Task ReadDirectory_VariousArtistRelease_AttachesBothArtistsToAlbum()
    {
        // arrange

        // act
        await _indexerService.ScanLibrary(TestDataRepository.NeptuneSaturnRings);

        // assert
        var ringsAlbum = _testDatabase.Albums.Include(a => a.Tracks).Include(a => a.Artists).ThenInclude(a => a.Artist).First(a => a.Name == "Rings");
        var saturn = ringsAlbum.Artists.First(a => a.Artist.Name == "Saturn");
        var neptune = ringsAlbum.Artists.First(a => a.Artist.Name == "Neptune");

        var track = ringsAlbum.Tracks.First(t => t.Title == "We Got Rings");

        Assert.NotNull(track);
        Assert.Equal(2, track.Artists.Count());

        Assert.NotNull(ringsAlbum);
        Assert.NotNull(saturn);
        Assert.NotNull(neptune);
    }

    [Fact]
    public async Task ReadDirectory_MarsWhoDiscoveredMe_ParsesArtistsCorrectly()
    {
        // arrange

        // act
        await _indexerService.ScanLibrary(TestDataRepository.MarsWhoDiscoveredMe);

        // assert
        var album = await _testDatabase.Albums
            .Include(a => a.Tracks)
            .ThenInclude(a => a.Artists)
            .ThenInclude(a => a.Artist)
            .Include(a => a.Artists)
            .FirstAsync(a => a.Name == "Who Discovered Me?");
        var track = album.Tracks.First();

        Assert.NotNull(track);
        Assert.Equal(3, track.Artists.Count);

        var mars = track.Artists.First(a => a.Artist.Name == "Mars");
        var copernicus = track.Artists.First(a => a.Artist.Name == "Copernicus");
        var nasa = track.Artists.First(a => a.Artist.Name == "NASA");

        Assert.Equal(ArtistRole.Main, mars.Role);
        Assert.Equal(ArtistRole.Guest, copernicus.Role);
        Assert.Equal(ArtistRole.Remixer, nasa.Role);
    }

    // https://learn.microsoft.com/en-us/dotnet/standard/io/how-to-copy-directories
    static void CopyDirectory(string sourceDir, string destinationDir, bool recursive = false)
    {
        // Get information about the source directory
        var dir = new DirectoryInfo(sourceDir);

        // Check if the source directory exists
        if (!dir.Exists)
            throw new DirectoryNotFoundException($"Source directory not found: {dir.FullName}");

        // Cache directories before we start copying
        DirectoryInfo[] dirs = dir.GetDirectories();

        // Create the destination directory
        Directory.CreateDirectory(destinationDir);

        // Get the files in the source directory and copy to the destination directory
        foreach (FileInfo file in dir.GetFiles())
        {
            string targetFilePath = Path.Combine(destinationDir, file.Name);
            file.CopyTo(targetFilePath);
        }

        // If recursive and copying subdirectories, recursively call this method
        if (recursive)
        {
            foreach (DirectoryInfo subDir in dirs)
            {
                string newDestinationDir = Path.Combine(destinationDir, subDir.Name);
                CopyDirectory(subDir.FullName, newDestinationDir, true);
            }
        }
    }

    [Fact]
    public async Task ScanLibraries_RescanWithNewFiles_PicksUpNewAudioFiles()
    {
        // arrange
        var testFolder = Directory.CreateDirectory(TestDataRepository.GetTestFolder(Guid.NewGuid().ToString()));
        var moons = TestDataRepository.JupiterMoons.LibraryPath;
        var tracksOnMoons = Directory
            .EnumerateFiles(moons, "*.*", SearchOption.TopDirectoryOnly)
            .Count(f => Path.GetExtension(f) == ".flac");
        CopyDirectory(moons, Path.Combine(testFolder.FullName, Path.GetFileName(moons)));
        // register library
        var library = await _indexerService.AddMusicLibrary(testFolder.FullName);
        // act 1
        await _indexerService.ScanLibraries();

        // assert 1
        Assert.NotNull(library);
        var insertedMoons = _testDatabase.Tracks.Count(a => a.Album.Name == "Moons" 
                                                            && a.AudioFile.Library.Id == library.Id);
        Assert.Equal(tracksOnMoons, insertedMoons);

        // ----
        
        // arrange 2
        var neptune = TestDataRepository.NeptuneDiscovery.LibraryPath;
        CopyDirectory(neptune, Path.Combine(testFolder.FullName, Path.GetFileName(neptune)));
        
        // act 2
        await _indexerService.ScanLibraries();
        
        // assert 2
        var tracksOnDiscovery = Directory
            .EnumerateFiles(neptune, "*.*", SearchOption.TopDirectoryOnly)
            .Count(f => Path.GetExtension(f) == ".flac");
        var insertedDiscovery = _testDatabase.Tracks.Count(a => a.Album.Name == "Discovery" 
                                                            && a.AudioFile.Library.Id == library.Id);
        Assert.Equal(tracksOnDiscovery, insertedDiscovery);
    }

    [Fact]
    public async Task ScanLibraries_ModifyTagsBeforeRescan_PicksUpMetadataChange()
    {
        // arrange
        var testFolder = Directory.CreateDirectory(TestDataRepository.GetTestFolder(Guid.NewGuid().ToString()));
        var discovery = TestDataRepository.NeptuneDiscovery.LibraryPath;
        CopyDirectory(discovery, Path.Combine(testFolder.FullName, Path.GetFileName(discovery)));
        var library = await _indexerService.AddMusicLibrary(testFolder.FullName);

        // run scan before change
        await _indexerService.ScanLibraries();

        // verify that the release was written
        Assert.NotNull(library);
        var indexedTrack = _testDatabase.Tracks.Include(t => t.AudioFile).FirstOrDefault(t => t.Title == "Gallileo" && t.AudioFile.Library.Id == library.Id);
        Assert.NotNull(indexedTrack);

        var track = new ATL.Track(indexedTrack.AudioFile.FilePath);
        track.Title = "Modified";
        await track.SaveAsync();

        // act
        await _indexerService.ScanLibraries();

        // assert
        var updatedTrack = await _testDatabase.Tracks.FirstOrDefaultAsync(t => t.Title == "Modified" && t.Album.Name == indexedTrack.Album.Name);
        Assert.NotNull(updatedTrack);
        // verify that the same track was updated
        Assert.Equal(indexedTrack.Id, updatedTrack.Id);
    }

    [Fact]
    public async Task ScanLibraries_RenameBeforeRescan_ChangesFilePathOfTrack()
    {
        // arrange
        var testFolder = Directory.CreateDirectory(TestDataRepository.GetTestFolder(Guid.NewGuid().ToString()));
        var discovery = TestDataRepository.NeptuneDiscovery.LibraryPath;
        CopyDirectory(discovery, Path.Combine(testFolder.FullName, Path.GetFileName(discovery)));
        var library = await _indexerService.AddMusicLibrary(testFolder.FullName);

        // run scan before change
        await _indexerService.ScanLibraries();

        // verify that the release was written
        Assert.NotNull(library);
        var indexedTrack = _testDatabase.Tracks.Include(t => t.AudioFile).FirstOrDefault(t => t.Title == "Gallileo" && t.AudioFile.Library.Id == library.Id);
        Assert.NotNull(indexedTrack);

        var destinationFileName = Path.Combine(Directory.GetParent(indexedTrack.AudioFile.FilePath)!.FullName, "renamed-file.flac");
        File.Move(indexedTrack.AudioFile.FilePath, destinationFileName);

        // act
        await _indexerService.ScanLibraries();

        // assert
        var updatedTrack = _testDatabase.Tracks.Include(t => t.AudioFile).FirstOrDefault(t => t.Title == "Gallileo" && t.AudioFile.Library.Id == library.Id);
        var oldTrack = _testDatabase.Tracks.FirstOrDefault(f => f.AudioFile.FilePath == indexedTrack.AudioFile.FilePath);
        var oldFile = _testDatabase.AudioFiles.FirstOrDefault(f => f.FilePath == indexedTrack.AudioFile.FilePath);
        Assert.Null(oldTrack);
        Assert.Null(oldFile);
        Assert.NotNull(updatedTrack);
        Assert.Equal(destinationFileName, updatedTrack.AudioFile.FilePath);
    }
}<|MERGE_RESOLUTION|>--- conflicted
+++ resolved
@@ -21,16 +21,10 @@
         var searchLogger = Substitute.For<ILogger<SearchService>>();
         var indexerLogger = Substitute.For<ILogger<IndexerService>>();
         var artworkLogger = Substitute.For<ILogger<ArtworkService>>();
-<<<<<<< HEAD
-        var paginationService = new PaginationService(testDatabase.Mapper, testDatabase.Context);
-        var searchService = new SearchService(testDatabase.Mapper, testDatabase.Context, searchLogger, paginationService);
-        var artworkService = new ArtworkService(testDatabase.Context, artworkLogger, testDatabase.Mapper);
-=======
         var paginationService = Substitute.For<IPaginationService>();
         var searchService = new SearchService(testDatabase.Mapper, testDatabase.Context, searchLogger, paginationService);
         var artworkService = new ArtworkService(testDatabase.Context, artworkLogger, testDatabase.Mapper);
         var eventEmitter = new MusicLibraryRegisteredEventEmitter();
->>>>>>> df080eb9
 
         _testDatabase = testDatabase.Context;
         _indexerService = new IndexerService(testDatabase.Context, searchService, indexerLogger, artworkService, eventEmitter, testDatabase.Mapper);
