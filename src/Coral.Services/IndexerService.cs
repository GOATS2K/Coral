﻿using AutoMapper;
using AutoMapper.QueryableExtensions;
using Coral.Database;
using Coral.Database.Models;
using Coral.Dto.Models;
using Coral.Events;
using Coral.Services.Helpers;
using Microsoft.EntityFrameworkCore;
using Microsoft.Extensions.Logging;
using System.CodeDom;
using System.Text.RegularExpressions;

namespace Coral.Services;

public interface IIndexerService
{
    public Task DeleteTrack(string filePath);
    public Task HandleRename(string oldPath, string newPath);
    public Task ScanDirectory(string directory, MusicLibrary library);
    public Task ScanLibraries();
    public Task<List<MusicLibraryDto>> GetMusicLibraries();
    public Task<MusicLibrary?> AddMusicLibrary(string path);
    public Task ScanLibrary(MusicLibrary library, bool incremental = false);
}

public class IndexerService : IIndexerService
{
    private readonly CoralDbContext _context;
    private readonly ISearchService _searchService;
    private readonly IArtworkService _artworkService;
    private readonly ILogger<IndexerService> _logger;

    private static readonly string[] AudioFileFormats =
        {".flac", ".mp3", ".wav", ".m4a", ".ogg", ".alac", ".aif", ".opus"};

    private static readonly string[] ImageFileFormats = { ".jpg", ".png" };
    private readonly MusicLibraryRegisteredEventEmitter _musicLibraryRegisteredEventEmitter;
    private readonly IMapper _mapper;

    public IndexerService(CoralDbContext context, ISearchService searchService, ILogger<IndexerService> logger,
        IArtworkService artworkService, MusicLibraryRegisteredEventEmitter eventEmitter, IMapper mapper)
    {
        _context = context;
        _searchService = searchService;
        _logger = logger;
        _artworkService = artworkService;
        _musicLibraryRegisteredEventEmitter = eventEmitter;
        _mapper = mapper;
    }

    public async Task<List<MusicLibraryDto>> GetMusicLibraries()
    {
        return await
            _context
                .MusicLibraries
                .ProjectTo<MusicLibraryDto>(_mapper.ConfigurationProvider)
                .ToListAsync();
    }

    public async Task<MusicLibrary?> AddMusicLibrary(string path)
    {
        try
        {
            var contentDirectory = new DirectoryInfo(path);
            if (!contentDirectory.Exists)
            {
                throw new ApplicationException("Content directory does not exist.");
            }

            var library = await _context.MusicLibraries.FirstOrDefaultAsync(m => m.LibraryPath == path)
                          ?? new MusicLibrary()
                          {
                              LibraryPath = path,
                              AudioFiles = new List<AudioFile>()
                          };
            _context.MusicLibraries.Add(library);
            await _context.SaveChangesAsync();
            _musicLibraryRegisteredEventEmitter.EmitEvent(library);
            return library;
        }
        catch (Exception e)
        {
            _logger.LogError("Failed to add music library {Path} due to exception: {Exception}", path, e.ToString());
            return null;
        }
    }

    public async Task ScanLibraries()
    {
        foreach (var musicLibrary in _context.MusicLibraries.ToList())
        {
            // existing test libraries are ""
            // new libraries are inserted via AddMusicLibrary
            // which verifies that the library actually exists
            if (musicLibrary.LibraryPath == "") continue;
            await ScanLibrary(musicLibrary);
        }
    }

    public async Task ScanLibrary(MusicLibrary library, bool incremental = false)
    {
        // fix unique constraint issues by getting a fresh copy of MusicLibrary for each indexing job
        library = await GetLibrary(library);
        // first delete missing tracks
        await DeleteMissingTracks(library);
        // then scan library
        var directoryGroups = await ScanMusicLibraryAsync(library, incremental);

        // enumerate directories
        var foldersScanned = 0;
        foreach (var directoryGroup in directoryGroups)
        {
            var tracksInDirectory = directoryGroup.ToList();
            if (!tracksInDirectory.Any())
            {
                _logger.LogWarning("Skipping empty directory {Directory}", directoryGroup.Key);
                continue;
            }

            await IndexDirectory(tracksInDirectory, library);

            foldersScanned++;
            _logger.LogInformation("Completed indexing of {Path}", directoryGroup.Key);
            // the change tracker consumes a lot of memory and 
            // progressively slows down the indexing process
            if (foldersScanned % 25 == 0)
            {
                _context.ChangeTracker.Clear();
                library = await GetLibrary(library);
            }
        }

        _logger.LogInformation("Completed scan of {Directory}", library.LibraryPath);
        library.LastScan = DateTime.UtcNow;
        await _context.SaveChangesAsync();
    }

    public async Task ScanDirectory(string directory, MusicLibrary library)
    {
        library = await GetLibrary(library);
        if (directory == library.LibraryPath)
        {
            await ScanLibrary(library, incremental: true);
            return;
        }

        var contentDirectory = new DirectoryInfo(directory);
        if (!contentDirectory.Exists)
        {
            _logger.LogError("Directory {Directory} does not exist", directory);
            return;
        }

        await DeleteMissingTracks(library);
        var tracksInDirectory = contentDirectory.EnumerateFiles("*.*", SearchOption.AllDirectories)
            .Where(f => AudioFileFormats.Contains(Path.GetExtension(f.FullName)))
            .ToList();
        await IndexDirectory(tracksInDirectory, library);

        library.LastScan = DateTime.UtcNow;
        await _context.SaveChangesAsync();
    }

    public async Task HandleRename(string oldPath, string newPath)
    {
        if (File.Exists(newPath))
        {
            await HandleFileRename(oldPath, newPath);
        }

        if (Directory.Exists(newPath))
        {
            await HandleDirectoryRename(oldPath, newPath);
        }

        await _context.SaveChangesAsync();
    }

    public async Task DeleteTrack(string filePath)
    {
        // delete missing tracks
        var indexedFile = await _context.AudioFiles.FirstOrDefaultAsync(f => f.FilePath == filePath);
        if (indexedFile == null)
        {
            throw new ArgumentException($"File {filePath} has not previously been indexed.");
        }

        var deletedTrack = await _context.Tracks.Where(f => f.AudioFile.Id == indexedFile.Id).ExecuteDeleteAsync();
        if (deletedTrack > 0) _logger.LogInformation("Deleted track: {FilePath}", filePath);

        // then, delete all tracks and artists with 0 tracks
        await DeleteEmptyArtistsAndAlbums();

        // finally, delete the missing file entries
        _context.Remove(indexedFile);
        await _context.SaveChangesAsync();
    }

    private async Task HandleDirectoryRename(string oldPath, string newPath)
    {
        var filesToMove = _context.AudioFiles.Where(t => t.FilePath.StartsWith(oldPath)).ToList();
        foreach (var file in filesToMove)
        {
            file.FilePath = file.FilePath.Replace(oldPath, newPath);
            _context.Update(file);
        }

        var artwork = await _context.Artworks.FirstOrDefaultAsync(a => a.Path.StartsWith(oldPath));
        if (artwork != null)
        {
            artwork.Path = artwork.Path.Replace(oldPath, newPath);
            _context.Update(artwork);
        }
    }

    private async Task HandleFileRename(string oldPath, string newPath)
    {
        var targetFile = await _context.AudioFiles.FirstOrDefaultAsync(t => t.FilePath == oldPath);
        if (targetFile == null)
        {
            throw new ArgumentException($"File {oldPath} has not previously been indexed");
        }
        targetFile.FilePath = newPath;
    }

    private async Task IndexDirectory(List<FileInfo> tracksInDirectory, MusicLibrary library)
    {
        var analyzedTracks = await ReadTracksInDirectory(tracksInDirectory);
        bool folderIsAlbum = analyzedTracks
            .Select(x => x.Album)
            .Distinct().Count() == 1;

        var parent = Directory.GetParent(tracksInDirectory.First().FullName)?.FullName;

        if (folderIsAlbum)
        {
            _logger.LogDebug("Indexing {Path} as album", parent);
            await IndexAlbum(analyzedTracks, library);
        }
        else
        {
            _logger.LogDebug("Indexing {Path} as single files", parent);
            await IndexSingleFiles(analyzedTracks, library);
        }
    }

    private async Task<IEnumerable<IGrouping<string?, FileInfo>>> ScanMusicLibraryAsync(MusicLibrary library, bool incremental = false)
    {
        var contentDirectory = new DirectoryInfo(library.LibraryPath);
        Func<FileInfo, bool> predicate;

        if (!incremental)
        {
            _logger.LogInformation("Starting full scan of directory: {Directory}", library.LibraryPath);
            var existingFiles = await _context.AudioFiles.Where(f => f.Library.Id == library.Id).ToListAsync();
            predicate = f =>
                AudioFileFormats.Contains(Path.GetExtension(f.FullName))
                && !existingFiles.Any(t => t.FilePath == f.FullName && f.LastWriteTimeUtc == t.DateModified);
        }
        else
        {
            _logger.LogInformation("Starting incremental scan of directory: {Directory}", library.LibraryPath);
            predicate = f => AudioFileFormats.Contains(Path.GetExtension(f.FullName)) 
            && (f.LastWriteTimeUtc > library.LastScan || f.CreationTimeUtc > library.LastScan);
        }

        var directoryGroups = contentDirectory.EnumerateFiles("*.*", SearchOption.AllDirectories)
            .Where(predicate)
            .GroupBy(f => f.Directory?.Name, f => f);
        return directoryGroups;
    }

    private async Task DeleteMissingTracks(MusicLibrary library)
    {
        // delete missing tracks
        var indexedFiles = _context.AudioFiles.Where(f => f.Library.Id == library.Id).AsEnumerable();
        var missingFiles = indexedFiles.Where(f => !Path.Exists(f.FilePath)).Select(f => f.Id);

        var deletedTracks = await _context.Tracks.Where(f => missingFiles.Contains(f.AudioFile.Id)).ExecuteDeleteAsync();
        if (deletedTracks > 0) _logger.LogInformation("Deleted {Tracks} missing tracks", deletedTracks);
        await DeleteEmptyArtistsAndAlbums();

        // finally, delete the missing file entries
        await _context.AudioFiles.Where(f => missingFiles.Contains(f.Id)).ExecuteDeleteAsync();
    }

    private async Task DeleteEmptyArtistsAndAlbums()
    {
        // then, delete all tracks and artists with 0 tracks
        var deletedArtists = await _context.ArtistsWithRoles.Where(a => !a.Tracks.Any()).ExecuteDeleteAsync();
        if (deletedArtists > 0) _logger.LogInformation("Deleted {DeletedArtists} artists with no tracks", deletedArtists);

        var emptyAlbumsArtwork = await _context.Albums
            .Include(t => t.Artworks)
            .Where(a => !a.Tracks.Any())
            .Select(a => a.Artworks)
            .SelectMany(x => x)
            .ToListAsync();

        foreach (var artwork in emptyAlbumsArtwork)
        {
            await _artworkService.DeleteArtwork(artwork);
        }

        var deletedAlbums = await _context.Albums.Where(a => !a.Tracks.Any()).ExecuteDeleteAsync();
        if (deletedAlbums > 0) _logger.LogInformation("Deleted {DeletedAlbums} albums with no tracks", deletedAlbums);
    }

    private async Task<MusicLibrary> GetLibrary(MusicLibrary library)
    {
        var existingLibrary = await _context.MusicLibraries.FindAsync(library.Id);
        if (existingLibrary != null)
        {
            return existingLibrary;
        }

        return library;
    }

    private async Task<List<ATL.Track>> ReadTracksInDirectory(List<FileInfo> tracksInDirectory)
    {
        var maxRetries = 10;
        var analyzedTracks = new List<ATL.Track>();
        foreach (var file in tracksInDirectory)
        {
            var retries = 0;
            ATL.Track? analyzedTrack = null;
            while (analyzedTrack == null && retries != maxRetries)
            {
                try
                {
                    analyzedTrack = new ATL.Track(file.FullName);
                }
                catch (SystemException ex)
                {
                    _logger.LogError("Failed to read {File} due to Exception: {Exception} - retrying...",
                        file.FullName, ex.ToString());
                    retries++;
                    await Task.Delay(1000);
                }
            }

            if (retries == maxRetries)
            {
                _logger.LogError("Failed to read track {Track} due to I/O errors", file.FullName);
                continue;
            }

            if (analyzedTrack?.DurationMs > 0)
            {
                analyzedTracks.Add(analyzedTrack);
            }
        }

        return analyzedTracks;
    }

    private async Task IndexSingleFiles(List<ATL.Track> tracks, MusicLibrary library)
    {
        foreach (var atlTrack in tracks)
        {
            var artists = await ParseArtists(atlTrack.Artist, atlTrack.Title);
            var indexedAlbum = GetAlbum(artists, atlTrack);
            var indexedGenre = GetGenre(atlTrack.Genre);
            await IndexFile(artists, indexedAlbum, indexedGenre, atlTrack, library);
        }
    }

    private async Task IndexAlbum(List<ATL.Track> tracks, MusicLibrary library)
    {
        var distinctGenres = tracks.Where(t => t.Genre != null)
            .Select(t => t.Genre)
            .Distinct();
        var createdGenres = new List<Genre>();

        // parse all artists
        var artistForTracks = new Dictionary<ATL.Track, List<ArtistWithRole>>();
        foreach (var track in tracks)
        {
            var artists = await ParseArtists(track.Artist, track.Title);
            artistForTracks.Add(track, artists);
        }

        foreach (var genre in distinctGenres)
        {
            var indexedGenre = GetGenre(genre);
            createdGenres.Add(indexedGenre);
        }

        // most attributes are going to be the same in an album
        var distinctArtists = artistForTracks.Values.SelectMany(a => a).DistinctBy(a => a.Artist.Id).ToList();

        var albumType =
            AlbumTypeHelper.GetAlbumType(distinctArtists.Count(a => a.Role == ArtistRole.Main), tracks.Count());
        var indexedAlbum = GetAlbum(distinctArtists, tracks.First());
        indexedAlbum.Type = albumType;
        foreach (var trackToIndex in tracks)
        {
            var targetGenre = createdGenres.FirstOrDefault(g => g.Name == trackToIndex.Genre);
            await IndexFile(artistForTracks[trackToIndex], indexedAlbum, targetGenre, trackToIndex, library);
        }
    }

    private async Task IndexFile(List<ArtistWithRole> artists, Album indexedAlbum, Genre? indexedGenre,
        ATL.Track atlTrack, MusicLibrary library)
    {
        // this can happen if the scan process is interrupted
        // and then resumed again
        if (indexedAlbum.Artworks == null)
        {
            indexedAlbum.Artworks = new List<Artwork>();
        }

        if (!indexedAlbum.Artworks.Any())
        {
            try
            {
                var albumArtwork = await GetAlbumArtwork(atlTrack);
                if (albumArtwork != null) await _artworkService.ProcessArtwork(indexedAlbum, albumArtwork);
            }
            catch (Exception ex)
            {
                _logger.LogError("Failed to get artwork for track: {Track} due to the following exception: {Exception}",
                    atlTrack.Path, ex.ToString());
            }
        }

        var indexedTrack = await AddOrUpdateTrack(artists, indexedAlbum, indexedGenre, atlTrack, library);
        await _searchService.InsertKeywordsForTrack(indexedTrack);
    }

    private async Task<Track> AddOrUpdateTrack(List<ArtistWithRole> artists, Album indexedAlbum, Genre? indexedGenre, ATL.Track atlTrack, MusicLibrary library)
    {
        var indexedTrack = await _context.Tracks
            .Include(t => t.AudioFile)
            .Include(t => t.Keywords)
            .Include(t => t.Artists)
            .Include(t => t.Album)
        .FirstOrDefaultAsync(t => t.AudioFile.FilePath == atlTrack.Path);


        if (indexedTrack == null) indexedTrack = new Track();
        indexedTrack.Album = indexedAlbum;
        indexedTrack.Artists = artists;
        indexedTrack.Title = !string.IsNullOrEmpty(atlTrack.Title) ? atlTrack.Title : Path.GetFileName(atlTrack.Path);
        indexedTrack.Comment = atlTrack.Comment;
        indexedTrack.Genre = indexedGenre;
        indexedTrack.DiscNumber = atlTrack.DiscNumber;
        indexedTrack.TrackNumber = atlTrack.TrackNumber;
        indexedTrack.DurationInSeconds = atlTrack.Duration;
        indexedTrack.Keywords ??= new List<Keyword>();
        indexedTrack.AudioFile = new AudioFile()
        {
            FilePath = atlTrack.Path,
            DateModified = File.GetLastWriteTimeUtc(atlTrack.Path),
            FileSizeInBytes = new FileInfo(atlTrack.Path).Length,
            AudioMetadata = GetAudioMetadata(atlTrack),
            Library = library
        };
        _logger.LogDebug("Indexing track: {TrackPath}", atlTrack.Path);

        if (indexedTrack.Id == 0) _context.Tracks.Add(indexedTrack);
        else _context.Tracks.Update(indexedTrack);
        return indexedTrack;
    }

    private AudioMetadata GetAudioMetadata(ATL.Track atlTrack)
    {
        var metadata = new AudioMetadata()
        {
            Bitrate = atlTrack.Bitrate,
            Channels = atlTrack.ChannelsArrangement?.NbChannels,
            SampleRate = atlTrack.SampleRate,
            Codec = atlTrack.AudioFormat.ShortName,
            BitDepth = atlTrack.BitDepth != -1 ? atlTrack.BitDepth : null,
        };
        return metadata;
    }

    private Genre GetGenre(string genreName)
    {
        var indexedGenre = _context.Genres.FirstOrDefault(g => g.Name == genreName);
        if (indexedGenre == null)
        {
            indexedGenre = new Genre()
            {
                Name = genreName,
            };
            _context.Genres.Add(indexedGenre);
        }

        return indexedGenre;
    }

    private async Task<Artist> GetArtist(string artistName)
    {
        if (string.IsNullOrEmpty(artistName)) artistName = "Unknown Artist";
        var indexedArtist = _context.Artists.FirstOrDefault(a => a.Name == artistName);
        if (indexedArtist == null)
        {
            indexedArtist = new Artist()
            {
                Name = artistName,
            };
            _context.Artists.Add(indexedArtist);
            _logger.LogDebug("Creating new artist: {Artist}", artistName);
            await _context.SaveChangesAsync();
        }

        return indexedArtist;
    }

    private List<string> SplitArtist(string? artistName)
    {
        if (artistName == null) return new List<string>();
        string[] splitChars = { ",", "&", ";", " x " };
        var split = artistName.Split(splitChars, StringSplitOptions.TrimEntries);
        return split.Distinct().ToList();
    }

    private async Task<List<ArtistWithRole>> GetArtistWithRole(List<string> artists, ArtistRole role)
    {
        var artistsWithRoles = new List<ArtistWithRole>();
        foreach (var artist in artists)
        {
            var indexedArtist = await GetArtist(artist.Trim());
            var artistWithRole =
                _context.ArtistsWithRoles.FirstOrDefault(a => a.ArtistId == indexedArtist.Id && a.Role == role) ??
                new ArtistWithRole()
                {
                    Artist = indexedArtist,
                    Role = role
                };
            artistsWithRoles.Add(artistWithRole);
        }

        return artistsWithRoles;
    }

    private async Task<List<ArtistWithRole>> ParseArtists(string artist, string title)
    {
        var parsedFeaturingArtists = ParseFeaturingArtists(title);
        var parsedRemixers = ParseRemixers(title);

<<<<<<< HEAD
        var guestArtists = !string.IsNullOrEmpty(parsedFeaturingArtists) ? await GetArtistWithRole(SplitArtist(parsedFeaturingArtists), ArtistRole.Guest) : new List<ArtistWithRole>();
        var remixers = !string.IsNullOrEmpty(parsedRemixers) ? await GetArtistWithRole(SplitArtist(parsedRemixers), ArtistRole.Remixer) : new List<ArtistWithRole>();
=======
        var guestArtists = !string.IsNullOrEmpty(parsedFeaturingArtists)
            ? await GetArtistWithRole(SplitArtist(parsedFeaturingArtists), ArtistRole.Guest)
            : new List<ArtistWithRole>();
        var remixers = !string.IsNullOrEmpty(parsedRemixers)
            ? await GetArtistWithRole(SplitArtist(parsedRemixers), ArtistRole.Remixer)
            : new List<ArtistWithRole>();
>>>>>>> df080eb9
        var mainArtists = await GetArtistWithRole(SplitArtist(artist), ArtistRole.Main);

        var artistList = new List<ArtistWithRole>();
        artistList.AddRange(guestArtists);
        artistList.AddRange(mainArtists);
        artistList.AddRange(remixers);

        return artistList;
    }

    private static string? ParseRemixers(string title)
    {
        // supports both (artist remix) and [artist remix]
        var pattern = @"\(([^()]*)(?: Edit| Remix| VIP| Bootleg)\)|\[([^[\[\]]*)(?: Edit| Remix| VIP| Bootleg)\]";
        var expression = new Regex(pattern, RegexOptions.Compiled | RegexOptions.IgnoreCase);
        var remixerMatch = expression.Match(title).Groups.Values.Where(a => !string.IsNullOrEmpty(a.Value));
        // first group is parenthesis, second is brackets
<<<<<<< HEAD
        var parsedRemixers = remixerMatch.LastOrDefault()?.Value?.Trim();
=======
        var parsedRemixers = remixerMatch.LastOrDefault()?.Value.Trim();
>>>>>>> df080eb9
        return parsedRemixers;
    }

    private static string? ParseFeaturingArtists(string title)
    {
        var pattern = @"\([fF](?:ea)?t(?:uring)?\.? (.*?)\)";
        var expression = new Regex(pattern, RegexOptions.Compiled | RegexOptions.IgnoreCase);
        var featuringMatch = expression.Match(title);
        var parsedFeaturingArtists = featuringMatch.Groups.Values.LastOrDefault()?.Value.Trim();
        return parsedFeaturingArtists;
    }

    private async Task<string?> GetAlbumArtwork(ATL.Track atlTrack)
    {
        // get artwork from file parent folder
        var albumDirectory = new DirectoryInfo(atlTrack.Path)
            .Parent;

        var artwork = albumDirectory?.EnumerateFiles("*", SearchOption.TopDirectoryOnly)
            .FirstOrDefault(f => ImageFileFormats.Contains(Path.GetExtension(f.FullName)));

        return artwork?.FullName ?? await _artworkService.ExtractEmbeddedArtwork(atlTrack);
    }

    private Album GetAlbum(List<ArtistWithRole> artists, ATL.Track atlTrack)
    {
        var albumName = !string.IsNullOrEmpty(atlTrack.Album)
            ? atlTrack.Album
            : Directory.GetParent(atlTrack.Path)?.Name;
        // Albums can have the same name, so in order to differentiate between them
        // we also use supplemental metadata. 
        var albumQuery = _context.Albums
            .Include(a => a.Artists)
            .Include(a => a.Tracks)
            .Where(a => a.Name == albumName && a.ReleaseYear == atlTrack.Year && a.DiscTotal == atlTrack.DiscTotal &&
                        a.TrackTotal == atlTrack.TrackTotal);
        var indexedAlbum = albumQuery.FirstOrDefault() ?? CreateAlbum(artists, atlTrack, albumName);

        if (!indexedAlbum.Artists
                .Select(a => a.ArtistId)
                .Order()
                .SequenceEqual(artists.Select(a => a.ArtistId).Order()))
        {
            var missingArtists = artists.Where(a => !indexedAlbum.Artists.Contains(a));
            indexedAlbum.Artists.AddRange(missingArtists);
            _context.Albums.Update(indexedAlbum);
        }

        return indexedAlbum;
    }

    private Album CreateAlbum(List<ArtistWithRole> artists, ATL.Track atlTrack, string? albumName)
    {
        var album = new Album()
        {
            Artists = new List<ArtistWithRole>(),
            Name = albumName!,
            ReleaseYear = atlTrack.Year,
            DiscTotal = atlTrack.DiscTotal,
            TrackTotal = atlTrack.TrackTotal,
            DateIndexed = DateTime.UtcNow,
            Artworks = new List<Artwork>()
        };

        _context.Albums.Add(album);
        album.Artists.AddRange(artists);
        return album;
    }
}<|MERGE_RESOLUTION|>--- conflicted
+++ resolved
@@ -542,17 +542,12 @@
         var parsedFeaturingArtists = ParseFeaturingArtists(title);
         var parsedRemixers = ParseRemixers(title);
 
-<<<<<<< HEAD
-        var guestArtists = !string.IsNullOrEmpty(parsedFeaturingArtists) ? await GetArtistWithRole(SplitArtist(parsedFeaturingArtists), ArtistRole.Guest) : new List<ArtistWithRole>();
-        var remixers = !string.IsNullOrEmpty(parsedRemixers) ? await GetArtistWithRole(SplitArtist(parsedRemixers), ArtistRole.Remixer) : new List<ArtistWithRole>();
-=======
         var guestArtists = !string.IsNullOrEmpty(parsedFeaturingArtists)
             ? await GetArtistWithRole(SplitArtist(parsedFeaturingArtists), ArtistRole.Guest)
             : new List<ArtistWithRole>();
         var remixers = !string.IsNullOrEmpty(parsedRemixers)
             ? await GetArtistWithRole(SplitArtist(parsedRemixers), ArtistRole.Remixer)
             : new List<ArtistWithRole>();
->>>>>>> df080eb9
         var mainArtists = await GetArtistWithRole(SplitArtist(artist), ArtistRole.Main);
 
         var artistList = new List<ArtistWithRole>();
@@ -570,11 +565,7 @@
         var expression = new Regex(pattern, RegexOptions.Compiled | RegexOptions.IgnoreCase);
         var remixerMatch = expression.Match(title).Groups.Values.Where(a => !string.IsNullOrEmpty(a.Value));
         // first group is parenthesis, second is brackets
-<<<<<<< HEAD
-        var parsedRemixers = remixerMatch.LastOrDefault()?.Value?.Trim();
-=======
         var parsedRemixers = remixerMatch.LastOrDefault()?.Value.Trim();
->>>>>>> df080eb9
         return parsedRemixers;
     }
 
